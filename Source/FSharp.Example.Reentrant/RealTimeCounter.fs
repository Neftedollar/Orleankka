﻿module RealTimeCounter

open System
<<<<<<< HEAD
=======
open Orleankka
>>>>>>> 0a5eb524
open Orleankka.CSharp
open Orleankka.FSharp

type Message =
   | Increment
   | Decrement
   | GetCount

<<<<<<< HEAD
[<ActorType("counter")>]
=======
[<Reentrant("IsReentrant")>]
>>>>>>> 0a5eb524
type Counter() =
   inherit Actor<Message>()

   let mutable count = 0

   override this.Receive msg = task {
      match msg with
      | Increment -> do! Task.delay(TimeSpan.FromSeconds(5.0)) // write to database a new value, IO bound blocking operation
                     count <- count + 1
                     return nothing
      
      | Decrement -> do! Task.delay(TimeSpan.FromSeconds(5.0)) // write to database a new value, IO bound blocking operation
                     count <- count - 1
                     return nothing
      
      | GetCount -> return response(count) // reentrant operation, is not blocking.
   }

   // this method will be invoked by Orleankka runtime in order to distinguish message on reentrancy,
   // basically it's just a filter method.
   static member IsReentrant(msg:obj) =
      match msg with
      | :? Message as m -> match m with
                           | GetCount -> true  // here we say that GetCount is reentrant message.
                           | _        -> false
      | _ -> false<|MERGE_RESOLUTION|>--- conflicted
+++ resolved
@@ -1,10 +1,7 @@
 ﻿module RealTimeCounter
 
 open System
-<<<<<<< HEAD
-=======
 open Orleankka
->>>>>>> 0a5eb524
 open Orleankka.CSharp
 open Orleankka.FSharp
 
@@ -13,11 +10,8 @@
    | Decrement
    | GetCount
 
-<<<<<<< HEAD
+[<Reentrant("IsReentrant")>]
 [<ActorType("counter")>]
-=======
-[<Reentrant("IsReentrant")>]
->>>>>>> 0a5eb524
 type Counter() =
    inherit Actor<Message>()
 
@@ -28,11 +22,11 @@
       | Increment -> do! Task.delay(TimeSpan.FromSeconds(5.0)) // write to database a new value, IO bound blocking operation
                      count <- count + 1
                      return nothing
-      
+
       | Decrement -> do! Task.delay(TimeSpan.FromSeconds(5.0)) // write to database a new value, IO bound blocking operation
                      count <- count - 1
                      return nothing
-      
+
       | GetCount -> return response(count) // reentrant operation, is not blocking.
    }
 
